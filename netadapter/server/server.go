package server

import (
	"fmt"
<<<<<<< HEAD
=======
	"github.com/kaspanet/kaspad/netadapter/router"
	"github.com/pkg/errors"
>>>>>>> eaa85154
	"net"

	"github.com/kaspanet/kaspad/netadapter/router"
)

// OnConnectedHandler is a function that is to be called
// once a new Connection is successfully established.
type OnConnectedHandler func(connection Connection) error

// OnDisconnectedHandler is a function that is to be
// called once a Connection has been disconnected.
type OnDisconnectedHandler func() error

// Server represents a p2p server.
type Server interface {
	Connect(address string) (Connection, error)
	Start() error
	Stop() error
	SetOnConnectedHandler(onConnectedHandler OnConnectedHandler)
}

// Connection represents a p2p server connection.
type Connection interface {
	fmt.Stringer
	Start(router *router.Router)
	Disconnect() error
	IsConnected() bool
	SetOnDisconnectedHandler(onDisconnectedHandler OnDisconnectedHandler)
	Address() net.Addr
}

// ErrNetwork is an error related to the internals of the connection, and not an error that
// came from outside (e.g. from OnDisconnectedHandler).
var ErrNetwork = errors.New("network error")<|MERGE_RESOLUTION|>--- conflicted
+++ resolved
@@ -2,12 +2,9 @@
 
 import (
 	"fmt"
-<<<<<<< HEAD
-=======
-	"github.com/kaspanet/kaspad/netadapter/router"
+	"net"
+
 	"github.com/pkg/errors"
->>>>>>> eaa85154
-	"net"
 
 	"github.com/kaspanet/kaspad/netadapter/router"
 )
