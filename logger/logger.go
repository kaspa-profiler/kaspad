--- conflicted
+++ resolved
@@ -54,11 +54,8 @@
 	blkrLog = BackendLog.Logger("BLKR")
 	gbrlLog = BackendLog.Logger("GBRL")
 	blprLog = BackendLog.Logger("BLPR")
-<<<<<<< HEAD
 	dnssLog = BackendLog.Logger("DNSS")
-=======
 	snvrLog = BackendLog.Logger("SNVR")
->>>>>>> 04b578ce
 )
 
 // SubsystemTags is an enum of all sub system tags
@@ -89,11 +86,8 @@
 	NTAR,
 	GBRL,
 	BLPR,
-<<<<<<< HEAD
-	DNSS string
-=======
+	DNSS,
 	SNVR string
->>>>>>> 04b578ce
 }{
 	ADXR: "ADXR",
 	AMGR: "AMGR",
@@ -121,11 +115,8 @@
 	GBRL: "GBRL",
 	NTAR: "NTAR",
 	BLPR: "BLPR",
-<<<<<<< HEAD
 	DNSS: "DNSS",
-=======
 	SNVR: "SNVR",
->>>>>>> 04b578ce
 }
 
 // subsystemLoggers maps each subsystem identifier to its associated logger.
@@ -156,11 +147,8 @@
 	SubsystemTags.GBRL: gbrlLog,
 	SubsystemTags.NTAR: ntarLog,
 	SubsystemTags.BLPR: blprLog,
-<<<<<<< HEAD
 	SubsystemTags.DNSS: dnssLog,
-=======
 	SubsystemTags.SNVR: snvrLog,
->>>>>>> 04b578ce
 }
 
 // InitLog attaches log file and error log file to the backend log.
