package chaincfg_test

import (
	"bytes"
	"reflect"
	"testing"

	. "github.com/daglabs/btcd/chaincfg"
)

// Define some of the required parameters for a user-registered
// network.  This is necessary to test the registration of and
// lookup of encoding magics from the network.
var mockNetParams = Params{
<<<<<<< HEAD
	Name:             "mocknet",
	Net:              1<<32 - 1,
	PubKeyHashAddrID: 0x9f,
	ScriptHashAddrID: 0xf9,
	HDPrivateKeyID:   [4]byte{0x01, 0x02, 0x03, 0x04},
	HDPublicKeyID:    [4]byte{0x05, 0x06, 0x07, 0x08},
=======
	Name:            "mocknet",
	Net:             1<<32 - 1,
	Bech32HRPSegwit: "tc",
	HDPrivateKeyID:  [4]byte{0x01, 0x02, 0x03, 0x04},
	HDPublicKeyID:   [4]byte{0x05, 0x06, 0x07, 0x08},
>>>>>>> 0fa8f056
}

func TestRegister(t *testing.T) {
	type registerTest struct {
		name   string
		params *Params
		err    error
	}
	type prefixTest struct {
		prefix string
		valid  bool
	}
	type hdTest struct {
		priv []byte
		want []byte
		err  error
	}

	tests := []struct {
<<<<<<< HEAD
		name        string
		register    []registerTest
		p2pkhMagics []magicTest
		p2shMagics  []magicTest
		hdMagics    []hdTest
=======
		name           string
		register       []registerTest
		segwitPrefixes []prefixTest
		hdMagics       []hdTest
>>>>>>> 0fa8f056
	}{
		{
			name: "default networks",
			register: []registerTest{
				{
					name:   "duplicate mainnet",
					params: &MainNetParams,
					err:    ErrDuplicateNet,
				},
				{
					name:   "duplicate regtest",
					params: &RegressionNetParams,
					err:    ErrDuplicateNet,
				},
				{
					name:   "duplicate testnet3",
					params: &TestNet3Params,
					err:    ErrDuplicateNet,
				},
				{
					name:   "duplicate simnet",
					params: &SimNetParams,
					err:    ErrDuplicateNet,
				},
			},
<<<<<<< HEAD
			p2pkhMagics: []magicTest{
				{
					magic: MainNetParams.PubKeyHashAddrID,
					valid: true,
				},
				{
					magic: TestNet3Params.PubKeyHashAddrID,
					valid: true,
				},
				{
					magic: RegressionNetParams.PubKeyHashAddrID,
					valid: true,
				},
				{
					magic: SimNetParams.PubKeyHashAddrID,
					valid: true,
				},
				{
					magic: mockNetParams.PubKeyHashAddrID,
					valid: false,
				},
				{
					magic: 0xFF,
					valid: false,
				},
			},
			p2shMagics: []magicTest{
				{
					magic: MainNetParams.ScriptHashAddrID,
					valid: true,
				},
				{
					magic: TestNet3Params.ScriptHashAddrID,
					valid: true,
				},
				{
					magic: RegressionNetParams.ScriptHashAddrID,
					valid: true,
				},
				{
					magic: SimNetParams.ScriptHashAddrID,
					valid: true,
				},
				{
					magic: mockNetParams.ScriptHashAddrID,
					valid: false,
				},
				{
					magic: 0xFF,
					valid: false,
=======
			segwitPrefixes: []prefixTest{
				{
					prefix: MainNetParams.Bech32HRPSegwit + "1",
					valid:  true,
				},
				{
					prefix: TestNet3Params.Bech32HRPSegwit + "1",
					valid:  true,
				},
				{
					prefix: RegressionNetParams.Bech32HRPSegwit + "1",
					valid:  true,
				},
				{
					prefix: SimNetParams.Bech32HRPSegwit + "1",
					valid:  true,
				},
				{
					prefix: strings.ToUpper(MainNetParams.Bech32HRPSegwit + "1"),
					valid:  true,
				},
				{
					prefix: mockNetParams.Bech32HRPSegwit + "1",
					valid:  false,
				},
				{
					prefix: "abc1",
					valid:  false,
				},
				{
					prefix: "1",
					valid:  false,
				},
				{
					prefix: MainNetParams.Bech32HRPSegwit,
					valid:  false,
>>>>>>> 0fa8f056
				},
			},
			hdMagics: []hdTest{
				{
					priv: MainNetParams.HDPrivateKeyID[:],
					want: MainNetParams.HDPublicKeyID[:],
					err:  nil,
				},
				{
					priv: TestNet3Params.HDPrivateKeyID[:],
					want: TestNet3Params.HDPublicKeyID[:],
					err:  nil,
				},
				{
					priv: RegressionNetParams.HDPrivateKeyID[:],
					want: RegressionNetParams.HDPublicKeyID[:],
					err:  nil,
				},
				{
					priv: SimNetParams.HDPrivateKeyID[:],
					want: SimNetParams.HDPublicKeyID[:],
					err:  nil,
				},
				{
					priv: mockNetParams.HDPrivateKeyID[:],
					err:  ErrUnknownHDKeyID,
				},
				{
					priv: []byte{0xff, 0xff, 0xff, 0xff},
					err:  ErrUnknownHDKeyID,
				},
				{
					priv: []byte{0xff},
					err:  ErrUnknownHDKeyID,
				},
			},
		},
		{
			name: "register mocknet",
			register: []registerTest{
				{
					name:   "mocknet",
					params: &mockNetParams,
					err:    nil,
				},
			},
<<<<<<< HEAD
			p2pkhMagics: []magicTest{
				{
					magic: MainNetParams.PubKeyHashAddrID,
					valid: true,
				},
				{
					magic: TestNet3Params.PubKeyHashAddrID,
					valid: true,
				},
				{
					magic: RegressionNetParams.PubKeyHashAddrID,
					valid: true,
				},
				{
					magic: SimNetParams.PubKeyHashAddrID,
					valid: true,
				},
				{
					magic: mockNetParams.PubKeyHashAddrID,
					valid: true,
				},
				{
					magic: 0xFF,
					valid: false,
				},
			},
			p2shMagics: []magicTest{
				{
					magic: MainNetParams.ScriptHashAddrID,
					valid: true,
				},
				{
					magic: TestNet3Params.ScriptHashAddrID,
					valid: true,
				},
				{
					magic: RegressionNetParams.ScriptHashAddrID,
					valid: true,
				},
				{
					magic: SimNetParams.ScriptHashAddrID,
					valid: true,
				},
				{
					magic: mockNetParams.ScriptHashAddrID,
					valid: true,
				},
				{
					magic: 0xFF,
					valid: false,
=======
			segwitPrefixes: []prefixTest{
				{
					prefix: MainNetParams.Bech32HRPSegwit + "1",
					valid:  true,
				},
				{
					prefix: TestNet3Params.Bech32HRPSegwit + "1",
					valid:  true,
				},
				{
					prefix: RegressionNetParams.Bech32HRPSegwit + "1",
					valid:  true,
				},
				{
					prefix: SimNetParams.Bech32HRPSegwit + "1",
					valid:  true,
				},
				{
					prefix: strings.ToUpper(MainNetParams.Bech32HRPSegwit + "1"),
					valid:  true,
				},
				{
					prefix: mockNetParams.Bech32HRPSegwit + "1",
					valid:  true,
				},
				{
					prefix: "abc1",
					valid:  false,
				},
				{
					prefix: "1",
					valid:  false,
				},
				{
					prefix: MainNetParams.Bech32HRPSegwit,
					valid:  false,
>>>>>>> 0fa8f056
				},
			},
			hdMagics: []hdTest{
				{
					priv: mockNetParams.HDPrivateKeyID[:],
					want: mockNetParams.HDPublicKeyID[:],
					err:  nil,
				},
			},
		},
		{
			name: "more duplicates",
			register: []registerTest{
				{
					name:   "duplicate mainnet",
					params: &MainNetParams,
					err:    ErrDuplicateNet,
				},
				{
					name:   "duplicate regtest",
					params: &RegressionNetParams,
					err:    ErrDuplicateNet,
				},
				{
					name:   "duplicate testnet3",
					params: &TestNet3Params,
					err:    ErrDuplicateNet,
				},
				{
					name:   "duplicate simnet",
					params: &SimNetParams,
					err:    ErrDuplicateNet,
				},
				{
					name:   "duplicate mocknet",
					params: &mockNetParams,
					err:    ErrDuplicateNet,
				},
			},
<<<<<<< HEAD
			p2pkhMagics: []magicTest{
				{
					magic: MainNetParams.PubKeyHashAddrID,
					valid: true,
				},
				{
					magic: TestNet3Params.PubKeyHashAddrID,
					valid: true,
				},
				{
					magic: RegressionNetParams.PubKeyHashAddrID,
					valid: true,
				},
				{
					magic: SimNetParams.PubKeyHashAddrID,
					valid: true,
				},
				{
					magic: mockNetParams.PubKeyHashAddrID,
					valid: true,
				},
				{
					magic: 0xFF,
					valid: false,
				},
			},
			p2shMagics: []magicTest{
				{
					magic: MainNetParams.ScriptHashAddrID,
					valid: true,
				},
				{
					magic: TestNet3Params.ScriptHashAddrID,
					valid: true,
				},
				{
					magic: RegressionNetParams.ScriptHashAddrID,
					valid: true,
				},
				{
					magic: SimNetParams.ScriptHashAddrID,
					valid: true,
				},
				{
					magic: mockNetParams.ScriptHashAddrID,
					valid: true,
				},
				{
					magic: 0xFF,
					valid: false,
=======
			segwitPrefixes: []prefixTest{
				{
					prefix: MainNetParams.Bech32HRPSegwit + "1",
					valid:  true,
				},
				{
					prefix: TestNet3Params.Bech32HRPSegwit + "1",
					valid:  true,
				},
				{
					prefix: RegressionNetParams.Bech32HRPSegwit + "1",
					valid:  true,
				},
				{
					prefix: SimNetParams.Bech32HRPSegwit + "1",
					valid:  true,
				},
				{
					prefix: strings.ToUpper(MainNetParams.Bech32HRPSegwit + "1"),
					valid:  true,
				},
				{
					prefix: mockNetParams.Bech32HRPSegwit + "1",
					valid:  true,
				},
				{
					prefix: "abc1",
					valid:  false,
				},
				{
					prefix: "1",
					valid:  false,
				},
				{
					prefix: MainNetParams.Bech32HRPSegwit,
					valid:  false,
>>>>>>> 0fa8f056
				},
			},
			hdMagics: []hdTest{
				{
					priv: MainNetParams.HDPrivateKeyID[:],
					want: MainNetParams.HDPublicKeyID[:],
					err:  nil,
				},
				{
					priv: TestNet3Params.HDPrivateKeyID[:],
					want: TestNet3Params.HDPublicKeyID[:],
					err:  nil,
				},
				{
					priv: RegressionNetParams.HDPrivateKeyID[:],
					want: RegressionNetParams.HDPublicKeyID[:],
					err:  nil,
				},
				{
					priv: SimNetParams.HDPrivateKeyID[:],
					want: SimNetParams.HDPublicKeyID[:],
					err:  nil,
				},
				{
					priv: mockNetParams.HDPrivateKeyID[:],
					want: mockNetParams.HDPublicKeyID[:],
					err:  nil,
				},
				{
					priv: []byte{0xff, 0xff, 0xff, 0xff},
					err:  ErrUnknownHDKeyID,
				},
				{
					priv: []byte{0xff},
					err:  ErrUnknownHDKeyID,
				},
			},
		},
	}

	for _, test := range tests {
		for _, regTest := range test.register {
			err := Register(regTest.params)
			if err != regTest.err {
				t.Errorf("%s:%s: Registered network with unexpected error: got %v expected %v",
					test.name, regTest.name, err, regTest.err)
			}
		}
<<<<<<< HEAD
		for i, magTest := range test.p2pkhMagics {
			valid := IsPubKeyHashAddrID(magTest.magic)
			if valid != magTest.valid {
				t.Errorf("%s: P2PKH magic %d valid mismatch: got %v expected %v",
					test.name, i, valid, magTest.valid)
			}
		}
		for i, magTest := range test.p2shMagics {
			valid := IsScriptHashAddrID(magTest.magic)
			if valid != magTest.valid {
				t.Errorf("%s: P2SH magic %d valid mismatch: got %v expected %v",
					test.name, i, valid, magTest.valid)
=======
		for i, prxTest := range test.segwitPrefixes {
			valid := IsBech32SegwitPrefix(prxTest.prefix)
			if valid != prxTest.valid {
				t.Errorf("%s: segwit prefix %s (%d) valid mismatch: got %v expected %v",
					test.name, prxTest.prefix, i, valid, prxTest.valid)
>>>>>>> 0fa8f056
			}
		}
		for i, magTest := range test.hdMagics {
			pubKey, err := HDPrivateKeyToPublicKeyID(magTest.priv[:])
			if !reflect.DeepEqual(err, magTest.err) {
				t.Errorf("%s: HD magic %d mismatched error: got %v expected %v ",
					test.name, i, err, magTest.err)
				continue
			}
			if magTest.err == nil && !bytes.Equal(pubKey, magTest.want[:]) {
				t.Errorf("%s: HD magic %d private and public mismatch: got %v expected %v ",
					test.name, i, pubKey, magTest.want[:])
			}
		}
	}
}<|MERGE_RESOLUTION|>--- conflicted
+++ resolved
@@ -12,20 +12,10 @@
 // network.  This is necessary to test the registration of and
 // lookup of encoding magics from the network.
 var mockNetParams = Params{
-<<<<<<< HEAD
-	Name:             "mocknet",
-	Net:              1<<32 - 1,
-	PubKeyHashAddrID: 0x9f,
-	ScriptHashAddrID: 0xf9,
-	HDPrivateKeyID:   [4]byte{0x01, 0x02, 0x03, 0x04},
-	HDPublicKeyID:    [4]byte{0x05, 0x06, 0x07, 0x08},
-=======
-	Name:            "mocknet",
-	Net:             1<<32 - 1,
-	Bech32HRPSegwit: "tc",
-	HDPrivateKeyID:  [4]byte{0x01, 0x02, 0x03, 0x04},
-	HDPublicKeyID:   [4]byte{0x05, 0x06, 0x07, 0x08},
->>>>>>> 0fa8f056
+	Name:           "mocknet",
+	Net:            1<<32 - 1,
+	HDPrivateKeyID: [4]byte{0x01, 0x02, 0x03, 0x04},
+	HDPublicKeyID:  [4]byte{0x05, 0x06, 0x07, 0x08},
 }
 
 func TestRegister(t *testing.T) {
@@ -45,18 +35,9 @@
 	}
 
 	tests := []struct {
-<<<<<<< HEAD
-		name        string
-		register    []registerTest
-		p2pkhMagics []magicTest
-		p2shMagics  []magicTest
-		hdMagics    []hdTest
-=======
-		name           string
-		register       []registerTest
-		segwitPrefixes []prefixTest
-		hdMagics       []hdTest
->>>>>>> 0fa8f056
+		name     string
+		register []registerTest
+		hdMagics []hdTest
 	}{
 		{
 			name: "default networks",
@@ -82,97 +63,6 @@
 					err:    ErrDuplicateNet,
 				},
 			},
-<<<<<<< HEAD
-			p2pkhMagics: []magicTest{
-				{
-					magic: MainNetParams.PubKeyHashAddrID,
-					valid: true,
-				},
-				{
-					magic: TestNet3Params.PubKeyHashAddrID,
-					valid: true,
-				},
-				{
-					magic: RegressionNetParams.PubKeyHashAddrID,
-					valid: true,
-				},
-				{
-					magic: SimNetParams.PubKeyHashAddrID,
-					valid: true,
-				},
-				{
-					magic: mockNetParams.PubKeyHashAddrID,
-					valid: false,
-				},
-				{
-					magic: 0xFF,
-					valid: false,
-				},
-			},
-			p2shMagics: []magicTest{
-				{
-					magic: MainNetParams.ScriptHashAddrID,
-					valid: true,
-				},
-				{
-					magic: TestNet3Params.ScriptHashAddrID,
-					valid: true,
-				},
-				{
-					magic: RegressionNetParams.ScriptHashAddrID,
-					valid: true,
-				},
-				{
-					magic: SimNetParams.ScriptHashAddrID,
-					valid: true,
-				},
-				{
-					magic: mockNetParams.ScriptHashAddrID,
-					valid: false,
-				},
-				{
-					magic: 0xFF,
-					valid: false,
-=======
-			segwitPrefixes: []prefixTest{
-				{
-					prefix: MainNetParams.Bech32HRPSegwit + "1",
-					valid:  true,
-				},
-				{
-					prefix: TestNet3Params.Bech32HRPSegwit + "1",
-					valid:  true,
-				},
-				{
-					prefix: RegressionNetParams.Bech32HRPSegwit + "1",
-					valid:  true,
-				},
-				{
-					prefix: SimNetParams.Bech32HRPSegwit + "1",
-					valid:  true,
-				},
-				{
-					prefix: strings.ToUpper(MainNetParams.Bech32HRPSegwit + "1"),
-					valid:  true,
-				},
-				{
-					prefix: mockNetParams.Bech32HRPSegwit + "1",
-					valid:  false,
-				},
-				{
-					prefix: "abc1",
-					valid:  false,
-				},
-				{
-					prefix: "1",
-					valid:  false,
-				},
-				{
-					prefix: MainNetParams.Bech32HRPSegwit,
-					valid:  false,
->>>>>>> 0fa8f056
-				},
-			},
 			hdMagics: []hdTest{
 				{
 					priv: MainNetParams.HDPrivateKeyID[:],
@@ -217,97 +107,6 @@
 					err:    nil,
 				},
 			},
-<<<<<<< HEAD
-			p2pkhMagics: []magicTest{
-				{
-					magic: MainNetParams.PubKeyHashAddrID,
-					valid: true,
-				},
-				{
-					magic: TestNet3Params.PubKeyHashAddrID,
-					valid: true,
-				},
-				{
-					magic: RegressionNetParams.PubKeyHashAddrID,
-					valid: true,
-				},
-				{
-					magic: SimNetParams.PubKeyHashAddrID,
-					valid: true,
-				},
-				{
-					magic: mockNetParams.PubKeyHashAddrID,
-					valid: true,
-				},
-				{
-					magic: 0xFF,
-					valid: false,
-				},
-			},
-			p2shMagics: []magicTest{
-				{
-					magic: MainNetParams.ScriptHashAddrID,
-					valid: true,
-				},
-				{
-					magic: TestNet3Params.ScriptHashAddrID,
-					valid: true,
-				},
-				{
-					magic: RegressionNetParams.ScriptHashAddrID,
-					valid: true,
-				},
-				{
-					magic: SimNetParams.ScriptHashAddrID,
-					valid: true,
-				},
-				{
-					magic: mockNetParams.ScriptHashAddrID,
-					valid: true,
-				},
-				{
-					magic: 0xFF,
-					valid: false,
-=======
-			segwitPrefixes: []prefixTest{
-				{
-					prefix: MainNetParams.Bech32HRPSegwit + "1",
-					valid:  true,
-				},
-				{
-					prefix: TestNet3Params.Bech32HRPSegwit + "1",
-					valid:  true,
-				},
-				{
-					prefix: RegressionNetParams.Bech32HRPSegwit + "1",
-					valid:  true,
-				},
-				{
-					prefix: SimNetParams.Bech32HRPSegwit + "1",
-					valid:  true,
-				},
-				{
-					prefix: strings.ToUpper(MainNetParams.Bech32HRPSegwit + "1"),
-					valid:  true,
-				},
-				{
-					prefix: mockNetParams.Bech32HRPSegwit + "1",
-					valid:  true,
-				},
-				{
-					prefix: "abc1",
-					valid:  false,
-				},
-				{
-					prefix: "1",
-					valid:  false,
-				},
-				{
-					prefix: MainNetParams.Bech32HRPSegwit,
-					valid:  false,
->>>>>>> 0fa8f056
-				},
-			},
 			hdMagics: []hdTest{
 				{
 					priv: mockNetParams.HDPrivateKeyID[:],
@@ -343,97 +142,6 @@
 					name:   "duplicate mocknet",
 					params: &mockNetParams,
 					err:    ErrDuplicateNet,
-				},
-			},
-<<<<<<< HEAD
-			p2pkhMagics: []magicTest{
-				{
-					magic: MainNetParams.PubKeyHashAddrID,
-					valid: true,
-				},
-				{
-					magic: TestNet3Params.PubKeyHashAddrID,
-					valid: true,
-				},
-				{
-					magic: RegressionNetParams.PubKeyHashAddrID,
-					valid: true,
-				},
-				{
-					magic: SimNetParams.PubKeyHashAddrID,
-					valid: true,
-				},
-				{
-					magic: mockNetParams.PubKeyHashAddrID,
-					valid: true,
-				},
-				{
-					magic: 0xFF,
-					valid: false,
-				},
-			},
-			p2shMagics: []magicTest{
-				{
-					magic: MainNetParams.ScriptHashAddrID,
-					valid: true,
-				},
-				{
-					magic: TestNet3Params.ScriptHashAddrID,
-					valid: true,
-				},
-				{
-					magic: RegressionNetParams.ScriptHashAddrID,
-					valid: true,
-				},
-				{
-					magic: SimNetParams.ScriptHashAddrID,
-					valid: true,
-				},
-				{
-					magic: mockNetParams.ScriptHashAddrID,
-					valid: true,
-				},
-				{
-					magic: 0xFF,
-					valid: false,
-=======
-			segwitPrefixes: []prefixTest{
-				{
-					prefix: MainNetParams.Bech32HRPSegwit + "1",
-					valid:  true,
-				},
-				{
-					prefix: TestNet3Params.Bech32HRPSegwit + "1",
-					valid:  true,
-				},
-				{
-					prefix: RegressionNetParams.Bech32HRPSegwit + "1",
-					valid:  true,
-				},
-				{
-					prefix: SimNetParams.Bech32HRPSegwit + "1",
-					valid:  true,
-				},
-				{
-					prefix: strings.ToUpper(MainNetParams.Bech32HRPSegwit + "1"),
-					valid:  true,
-				},
-				{
-					prefix: mockNetParams.Bech32HRPSegwit + "1",
-					valid:  true,
-				},
-				{
-					prefix: "abc1",
-					valid:  false,
-				},
-				{
-					prefix: "1",
-					valid:  false,
-				},
-				{
-					prefix: MainNetParams.Bech32HRPSegwit,
-					valid:  false,
->>>>>>> 0fa8f056
 				},
 			},
 			hdMagics: []hdTest{
@@ -480,28 +188,6 @@
 			if err != regTest.err {
 				t.Errorf("%s:%s: Registered network with unexpected error: got %v expected %v",
 					test.name, regTest.name, err, regTest.err)
-			}
-		}
-<<<<<<< HEAD
-		for i, magTest := range test.p2pkhMagics {
-			valid := IsPubKeyHashAddrID(magTest.magic)
-			if valid != magTest.valid {
-				t.Errorf("%s: P2PKH magic %d valid mismatch: got %v expected %v",
-					test.name, i, valid, magTest.valid)
-			}
-		}
-		for i, magTest := range test.p2shMagics {
-			valid := IsScriptHashAddrID(magTest.magic)
-			if valid != magTest.valid {
-				t.Errorf("%s: P2SH magic %d valid mismatch: got %v expected %v",
-					test.name, i, valid, magTest.valid)
-=======
-		for i, prxTest := range test.segwitPrefixes {
-			valid := IsBech32SegwitPrefix(prxTest.prefix)
-			if valid != prxTest.valid {
-				t.Errorf("%s: segwit prefix %s (%d) valid mismatch: got %v expected %v",
-					test.name, prxTest.prefix, i, valid, prxTest.valid)
->>>>>>> 0fa8f056
 			}
 		}
 		for i, magTest := range test.hdMagics {
