--- conflicted
+++ resolved
@@ -18,13 +18,8 @@
 
 // HandleHandshake sets up the handshake protocol - It sends a version message and waits for an incoming
 // version message, as well as a verack for the sent version
-<<<<<<< HEAD
 func HandleHandshake(cfg *config.Config, router *routerpkg.Router, netAdapter *netadapter.NetAdapter,
-	peer *peerpkg.Peer, dag *blockdag.BlockDAG, addressManager *addrmgr.AddrManager) (closed bool, err error) {
-=======
-func HandleHandshake(router *routerpkg.Router, netAdapter *netadapter.NetAdapter,
 	dag *blockdag.BlockDAG, addressManager *addrmgr.AddrManager) (peer *peerpkg.Peer, closed bool, err error) {
->>>>>>> 7e81757e
 
 	receiveVersionRoute, err := router.AddIncomingRoute([]wire.MessageCommand{wire.CmdVersion})
 	if err != nil {
@@ -44,6 +39,8 @@
 
 	errChanUsed := uint32(0)
 	errChan := make(chan error)
+
+	peer = peerpkg.New()
 
 	var peerAddress *wire.NetAddress
 	spawn("HandleHandshake-ReceiveVersion", func() {
@@ -84,7 +81,6 @@
 	case <-locks.ReceiveFromChanWhenDone(func() { wg.Wait() }):
 	}
 
-	peer = peerpkg.New()
 	err = peerpkg.AddToReadyPeers(peer)
 	if err != nil {
 		if errors.Is(err, peerpkg.ErrPeerWithSameIDExists) {
