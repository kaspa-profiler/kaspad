--- conflicted
+++ resolved
@@ -1,12 +1,9 @@
 package protocol
 
 import (
-<<<<<<< HEAD
 	"sync/atomic"
 
-=======
 	"github.com/kaspanet/kaspad/addrmgr"
->>>>>>> 04b578ce
 	"github.com/kaspanet/kaspad/blockdag"
 	"github.com/kaspanet/kaspad/netadapter"
 	routerpkg "github.com/kaspanet/kaspad/netadapter/router"
@@ -16,11 +13,7 @@
 	"github.com/kaspanet/kaspad/protocol/ping"
 	"github.com/kaspanet/kaspad/protocol/protocolerrors"
 	"github.com/kaspanet/kaspad/wire"
-<<<<<<< HEAD
-=======
 	"github.com/pkg/errors"
-	"sync/atomic"
->>>>>>> 04b578ce
 )
 
 // Manager manages the p2p protocol
@@ -29,20 +22,8 @@
 }
 
 // NewManager creates a new instance of the p2p protocol manager
-<<<<<<< HEAD
-func NewManager(netAdapter *netadapter.NetAdapter, dag *blockdag.BlockDAG) (*Manager, error) {
-	routerInitializer := newRouterInitializer(netAdapter, dag)
-=======
-func NewManager(listeningAddrs []string, dag *blockdag.BlockDAG,
-	addressManager *addrmgr.AddrManager) (*Manager, error) {
-
-	netAdapter, err := netadapter.NewNetAdapter(listeningAddrs)
-	if err != nil {
-		return nil, err
-	}
-
+func NewManager(netAdapter *netadapter.NetAdapter, addressManager *addrmgr.AddrManager, dag *blockdag.BlockDAG) (*Manager, error) {
 	routerInitializer := newRouterInitializer(netAdapter, addressManager, dag)
->>>>>>> 04b578ce
 	netAdapter.SetRouterInitializer(routerInitializer)
 
 	manager := Manager{
